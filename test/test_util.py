--- conflicted
+++ resolved
@@ -29,7 +29,6 @@
     0, 0,  # test int
     4, 4, ord('t'), ord('e'), ord('s'), ord('t'),  # test string
     128 * 0 + 64 * 0 + 32 * 0 + 16 * 0
-<<<<<<< HEAD
     + 8 * 1 + 4 * 1 + 2 * 1 + 1 * 1,                 # test bools
     68, 78, 211, 51,                               # test real
     255, 255, 255, 255,                            # test dword
@@ -41,14 +40,6 @@
     32, 7, 18, 23, 50, 2, 133, 65                  # these 8 values build the date and time
                                                    # data typ together, for details under this link
                                                    # https://support.industry.siemens.com/cs/document/36479/date_and_time-format-bei-s7-?dti=0&lc=de-DE
-=======
-    + 8 * 1 + 4 * 1 + 2 * 1 + 1 * 1,  # test bools
-    68, 78, 211, 51,  # test real
-    255, 255, 255, 255,  # test dword
-    0, 0,  # test int 2
-    128, 0, 0, 0,  # test dint
-    255, 255,  # test word
->>>>>>> 302233b8
 ])
 
 
