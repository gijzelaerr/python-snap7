--- conflicted
+++ resolved
@@ -98,13 +98,9 @@
         start = 0
         wordlen = 0
         logger.debug(f"read, vm_address:{vm_address}")
-<<<<<<< HEAD
-        if re.match("V[0-9]{1,4}\.[0-7]{1}", vm_address):
-            ## bit value
-=======
+
         if re.match(r"V[0-9]{1,4}\.[0-7]", vm_address):
             # bit value
->>>>>>> 8a30a902
             logger.info(f"read, Bit address: {vm_address}")
             address = vm_address[1:].split(".")
             # transform string to int
@@ -113,29 +109,17 @@
             start = (address_byte*8)+address_bit
             wordlen = snap7types.S7WLBit
         elif re.match("V[0-9]+", vm_address):
-<<<<<<< HEAD
-            ## byte value
-=======
-            # byte value
->>>>>>> 8a30a902
+
             logger.info(f"Byte address: {vm_address}")
             start = int(vm_address[1:])
             wordlen = snap7types.S7WLByte
         elif re.match("VW[0-9]+", vm_address):
-<<<<<<< HEAD
-            ## byte value
-=======
-            # byte value
->>>>>>> 8a30a902
+
             logger.info(f"Word address: {vm_address}")
             start = int(vm_address[2:])
             wordlen = snap7types.S7WLWord
         elif re.match("VD[0-9]+", vm_address):
-<<<<<<< HEAD
-            ## byte value
-=======
-            # byte value
->>>>>>> 8a30a902
+
             logger.info(f"DWord address: {vm_address}")
             start = int(vm_address[2:])
             wordlen = snap7types.S7WLDWord
@@ -176,13 +160,9 @@
         wordlen = 0
         data = bytearray(0)
         logger.debug(f"write, vm_address:{vm_address}, value:{value}")
-<<<<<<< HEAD
-        if re.match("^V[0-9]{1,4}\.[0-7]{1}$", vm_address):
-            ## bit value
-=======
+
         if re.match(r"^V[0-9]{1,4}\.[0-7]$", vm_address):
             # bit value
->>>>>>> 8a30a902
             logger.info(f"read, Bit address: {vm_address}")
             address = vm_address[1:].split(".")
             # transform string to int
@@ -195,31 +175,19 @@
             else:
                 data = bytearray([0])
         elif re.match("^V[0-9]+$", vm_address):
-<<<<<<< HEAD
-            ## byte value
-=======
-            # byte value
->>>>>>> 8a30a902
+
             logger.info(f"Byte address: {vm_address}")
             start = int(vm_address[1:])
             wordlen = snap7types.S7WLByte
             data = bytearray(struct.pack(">B", value))
         elif re.match("^VW[0-9]+$", vm_address):
-<<<<<<< HEAD
-            ## byte value
-=======
-            # byte value
->>>>>>> 8a30a902
+
             logger.info(f"Word address: {vm_address}")
             start = int(vm_address[2:])
             wordlen = snap7types.S7WLWord
             data = bytearray(struct.pack(">h", value))
         elif re.match("^VD[0-9]+$", vm_address):
-<<<<<<< HEAD
-            ## byte value
-=======
-            # byte value
->>>>>>> 8a30a902
+
             logger.info(f"DWord address: {vm_address}")
             start = int(vm_address[2:])
             wordlen = snap7types.S7WLDWord
@@ -273,12 +241,8 @@
         size = len(data)
         cdata = (type_ * size).from_buffer_copy(data)
         logger.debug(f"db_write db_number:{db_number} start:{start} size:{size} data:{data}")
-<<<<<<< HEAD
-        result = self.library.Cli_DBWrite(self.pointer, db_number, start, size,
-                                        byref(cdata))
-=======
+
         result = self.library.Cli_DBWrite(self.pointer, db_number, start, size, byref(cdata))
->>>>>>> 8a30a902
         check_error(result, context="client") 
         return result
 
