--- conflicted
+++ resolved
@@ -87,11 +87,8 @@
 import re
 from datetime import timedelta, datetime
 from collections import OrderedDict
-<<<<<<< HEAD
+from typing import Optional, Union
 from snap7.types import S7AreaDB
-=======
-from typing import Optional, Union
->>>>>>> 1af69b9f
 
 logger = logging.getLogger(__name__)
 
@@ -332,19 +329,11 @@
     return date_and_time
 
 
-<<<<<<< HEAD
-def set_usint(bytearray_, byte_index, _int):
-    """set unsigned small int
-
-    Args:
-        bytearray_ (bytearray): bytearray
-=======
 def set_usint(bytearray_: bytearray, byte_index: int, _int: int) -> bytearray:
     """set unsigned small int
 
     Args:
          bytearray_ (bytearray): bytearray
->>>>>>> 1af69b9f
         byte_index (int): index of the bytearray
         _int (int): positive value to set (0 - 255)
 
@@ -357,19 +346,11 @@
     return bytearray_
 
 
-<<<<<<< HEAD
-def get_usint(bytearray_, byte_index):
-    """get the unsigned small int from the bytearray
-
-    Args:
-        bytearray_ (bytearray)
-=======
 def get_usint(bytearray_: bytearray, byte_index: int) -> int:
     """get the unsigned small int from the bytearray
 
     Args:
          bytearray_ (bytearray)
->>>>>>> 1af69b9f
         byte_index (int): index of the bytearray
 
     Returns:
@@ -381,19 +362,11 @@
     return value
 
 
-<<<<<<< HEAD
-def set_sint(bytearray_, byte_index, _int):
-    """set small int
-
-    Args:
-        bytearray_ (bytearray)
-=======
 def set_sint(bytearray_: bytearray, byte_index: int, _int) -> bytearray:
     """set small int
 
     Args:
          bytearray_ (bytearray)
->>>>>>> 1af69b9f
         byte_index (int): index of the bytearray
         _int (int): small int (-128 - 127)
 
@@ -406,19 +379,11 @@
     return bytearray_
 
 
-<<<<<<< HEAD
-def get_sint(bytearray_, byte_index):
-    """get the small int
-
-    Args:
-        bytearray_ (bytearray)
-=======
 def get_sint(bytearray_: bytearray, byte_index: int) -> int:
     """get the small int
 
     Args:
          bytearray_ (bytearray)
->>>>>>> 1af69b9f
         byte_index (int): index of the bytearray
 
     Returns:
@@ -430,11 +395,7 @@
     return value
 
 
-<<<<<<< HEAD
-def parse_specification(db_specification):
-=======
 def parse_specification(db_specification: str) -> OrderedDict:
->>>>>>> 1af69b9f
     """
     Create a db specification derived from a
     dataview of a db in which the byte layout
@@ -544,11 +505,7 @@
     bytearray_: bytearray  # data of reference to parent DB
     _specification: Optional[OrderedDict] = None  # row specification
 
-<<<<<<< HEAD
-    def __init__(self, _bytearray, _specification, row_size=0, db_offset=0, layout_offset=0, row_offset=0, area=S7AreaDB):
-=======
-    def __init__(self, bytearray_, _specification, row_size=0, db_offset=0, layout_offset=0, row_offset=0):
->>>>>>> 1af69b9f
+    def __init__(self, bytearray_, _specification, row_size=0, db_offset=0, layout_offset=0, row_offset=0, area=S7AreaDB):
 
         self.db_offset = db_offset  # start point of row data in db
         self.layout_offset = layout_offset  # start point of row data in layout
@@ -657,19 +614,11 @@
             data_dt = get_dt(bytearray_, byte_index)
             return data_dt
 
-<<<<<<< HEAD
-        if _type == 'USINT':
-            return get_usint(_bytearray, byte_index)
-
-        if _type == 'SINT':
-            return get_sint(_bytearray, byte_index)
-=======
         elif _type == 'USINT':
             return get_usint(bytearray_, byte_index)
 
         elif _type == 'SINT':
             return get_sint(bytearray_, byte_index)
->>>>>>> 1af69b9f
 
         # add these three not implemented data typ to avoid
         # 'Unable to get repr for class<snap7.util.DB_ROW>' error
@@ -728,10 +677,10 @@
             return set_sint(bytearray_, byte_index, value)
 
         if _type == 'USINT':
-            return set_usint(_bytearray, byte_index, value)
+            return set_usint(bytearray_, byte_index, value)
 
         if _type == 'SINT':
-            return set_sint(_bytearray, byte_index, value)
+            return set_sint(bytearray_, byte_index, value)
 
         raise ValueError
 
@@ -767,16 +716,12 @@
         if self.row_size < 0:
             raise ValueError("row_size must be greater equal zero.")
         db_nr = self._bytearray.db_number
-<<<<<<< HEAD
         if self.area == S7AreaDB:
-            _bytearray = client.db_read(db_nr, self.db_offset, self.row_size)
+            bytearray_ = client.db_read(db_nr, self.db_offset, self.row_size)
         else:
-            _bytearray = client.read_area(self.area, 0, 0, self.row_size)
+            bytearray_ = client.read_area(self.area, 0, 0, self.row_size)
             #_bytearray = client.read_area(self.area, db_nr, self.db_offset, self.row_size) # TODO tests
             # TODO the read area should be (area, 0, 0, lenght) where lenght if the size of the father DB
-=======
-        bytearray_ = client.db_read(db_nr, self.db_offset, self.row_size)
->>>>>>> 1af69b9f
 
         data = self.get_bytearray()
         # replace data in bytearray
