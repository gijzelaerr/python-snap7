"""
This module contains utility functions for working with PLC DB objects.
There are functions to work with the raw bytearray data snap7 functions return
In order to work with this data you need to make python able to work with the
PLC bytearray data.

For example code see test_util.py and example.py in the example folder.


example::

    spec/DB layout

    # Byte index    Variable name  Datatype
    layout=\"\"\"
    4	          ID             INT
    6             NAME	         STRING[6]

    12.0          testbool1      BOOL
    12.1          testbool2      BOOL
    12.2          testbool3      BOOL
    12.3          testbool4      BOOL
    12.4          testbool5      BOOL
    12.5          testbool6      BOOL
    12.6          testbool7      BOOL
    12.7          testbool8      BOOL
    13            testReal       REAL
    17            testDword      DWORD
    \"\"\"

    client = snap7.client.Client()
    client.connect('192.168.200.24', 0, 3)

    # this looks confusing but this means uploading from the PLC to YOU
    # so downloading in the PC world :)

    all_data = client.upload(db_number)

    simple:

    db1 = snap7.util.DB(
        db_number,              # the db we use
        all_data,               # bytearray from the plc
        layout,                 # layout specification DB variable data
                                # A DB specification is the specification of a
                                # DB object in the PLC you can find it using
                                # the dataview option on a DB object in PCS7

        17+2,                   # size of the specification 17 is start
                                # of last value
                                # which is a DWORD which is 2 bytes,

        1,                      # number of row's / specifications

        id_field='ID',          # field we can use to identify a row.
                                # default index is used
        layout_offset=4,        # sometimes specification does not start a 0
                                # like in our example
        db_offset=0             # At which point in 'all_data' should we start
                                # reading. if could be that the specification
                                # does not start at 0
    )

    Now we can use db1 in python as a dict. if 'ID' contains
    the 'test' we can identify the 'test' row in the all_data bytearray

    To test of you layout matches the data from the plc you can
    just print db1[0] or db['test'] in the example

    db1['test']['testbool1'] = 0

    If we do not specify a id_field this should work to read out the
    same data.

    db1[0]['testbool1']

    to read and write a single Row from the plc. takes like 5ms!

    db1['test'].write()

    db1['test'].read()


"""

<<<<<<< HEAD
import struct
=======
>>>>>>> 302233b8
import logging
import re
<<<<<<< HEAD
from datetime import timedelta, datetime
=======
import struct
from collections import OrderedDict
>>>>>>> 302233b8

logger = logging.getLogger(__name__)


def get_bool(_bytearray, byte_index, bool_index):
    """
    Get the boolean value from location in bytearray
    """
    index_value = 1 << bool_index
    byte_value = _bytearray[byte_index]
    current_value = byte_value & index_value
    return current_value == index_value


def set_bool(_bytearray, byte_index, bool_index, value):
    """
    Set boolean value on location in bytearray
    """
    assert value in [0, 1, True, False]
    current_value = get_bool(_bytearray, byte_index, bool_index)
    index_value = 1 << bool_index

    # check if bool already has correct value
    if current_value == value:
        return

    if value:
        # make sure index_v is IN current byte
        _bytearray[byte_index] += index_value
    else:
        # make sure index_v is NOT in current byte
        _bytearray[byte_index] -= index_value


def set_word(bytearray_, byte_index, _int):
    """
    Set value in bytearray to word
    """
    _int = int(_int)
    _bytes = struct.unpack('2B', struct.pack('>H', _int))
    bytearray_[byte_index:byte_index + 2] = _bytes
    return bytearray_


def get_word(bytearray_, byte_index):
    """
    Get word value from bytearray.
    WORD 16bit 2bytes Decimal number unsigned B#(0,0) to B#(255,255) => 0 to 65535
    """
    data = bytearray_[byte_index:byte_index + 2]
    data[1] = data[1] & 0xff
    data[0] = data[0] & 0xff
    packed = struct.pack('2B', *data)
    value = struct.unpack('>H', packed)[0]
    return value


def set_int(bytearray_, byte_index, _int):
    """
    Set value in bytearray to int
    """
    # make sure were dealing with an int
    _int = int(_int)
    _bytes = struct.unpack('2B', struct.pack('>h', _int))
    bytearray_[byte_index:byte_index + 2] = _bytes
    return bytearray_


def get_int(bytearray_, byte_index):
    """
    Get int value from bytearray.

    int are represented in two bytes
    """
    data = bytearray_[byte_index:byte_index + 2]
    data[1] = data[1] & 0xff
    data[0] = data[0] & 0xff
    packed = struct.pack('2B', *data)
    value = struct.unpack('>h', packed)[0]
    return value


def set_real(_bytearray, byte_index, real):
    """
    Set Real value

    make 4 byte data from real

    """
    real = float(real)
    real = struct.pack('>f', real)
    _bytes = struct.unpack('4B', real)
    for i, b in enumerate(_bytes):
        _bytearray[byte_index + i] = b


def get_real(_bytearray, byte_index):
    """
    Get real value. create float from 4 bytes
    """
    x = _bytearray[byte_index:byte_index + 4]
    real = struct.unpack('>f', struct.pack('4B', *x))[0]
    return real


def set_string(_bytearray, byte_index, value, max_size):
    """
    Set string value

    :params value: string data
    :params max_size: max possible string size
    """
    assert isinstance(value, str)

    size = len(value)
    # FAIL HARD WHEN trying to write too much data into PLC
    if size > max_size:
        raise ValueError(f'size {size} > max_size {max_size} {value}')
    # set len count on first position
    _bytearray[byte_index + 1] = len(value)

    i = 0
    # fill array which chr integers
    for i, c in enumerate(value):
        _bytearray[byte_index + 2 + i] = ord(c)

    # fill the rest with empty space
    for r in range(i + 1, _bytearray[byte_index]):
        _bytearray[byte_index + 2 + r] = ord(' ')


def get_string(_bytearray, byte_index, max_size):
    """
    parse string from bytearray
    """
    size = _bytearray[byte_index + 1]

    if max_size < size:
        logger.error("the string is too big for the size encountered in specification")
        logger.error("WRONG SIZED STRING ENCOUNTERED")
        size = max_size

    data = map(chr, _bytearray[byte_index + 2:byte_index + 2 + size])
    return "".join(data)


def get_dword(_bytearray, byte_index):
    data = _bytearray[byte_index:byte_index + 4]
    dword = struct.unpack('>I', struct.pack('4B', *data))[0]
    return dword


def set_dword(_bytearray, byte_index, dword):
    dword = int(dword)
    _bytes = struct.unpack('4B', struct.pack('>I', dword))
    for i, b in enumerate(_bytes):
        _bytearray[byte_index + i] = b


def get_dint(_bytearray, byte_index):
    """
    Get dint value from bytearray.
    DINT (Double integer) 32bit 4 bytes Decimal number signed	L#-2147483648 to L#2147483647
    """
    data = _bytearray[byte_index:byte_index + 4]
    dint = struct.unpack('>i', struct.pack('4B', *data))[0]
    return dint


def set_dint(_bytearray, byte_index, dint):
    """
    Set value in bytearray to dint
    """
    dint = int(dint)
    _bytes = struct.unpack('4B', struct.pack('>i', dint))
    for i, b in enumerate(_bytes):
        _bytearray[byte_index + i] = b


<<<<<<< HEAD
def get_s5time(_bytearray, byte_index):
    micro_to_milli = 1000
    data_bytearray = _bytearray[byte_index:byte_index + 2]
    s5time_data_int_like = list(data_bytearray.hex())
    if s5time_data_int_like[0] == '0':
        # 10ms
        time_base = 10
    elif s5time_data_int_like[0] == '1':
        # 100ms
        time_base = 100
    elif s5time_data_int_like[0] == '2':
        # 1s
        time_base = 1000
    elif s5time_data_int_like[0] == '3':
        # 10s
        time_base = 10000
    else:
        raise ValueError('This value should not be greater than 3')

    s5time_bcd = \
        int(s5time_data_int_like[1]) * 100 + \
        int(s5time_data_int_like[2]) * 10 + \
        int(s5time_data_int_like[3])
    s5time_microseconds = time_base * s5time_bcd
    s5time = timedelta(microseconds=s5time_microseconds * micro_to_milli)
    # here we must return a string like variable, otherwise nothing will return
    return "".join(str(s5time))


def get_dt(_bytearray, byte_index):
    # 1990 - 1999, 2000 - 2089
    micro_to_milli = 1000
    data_bytearray = _bytearray[byte_index:byte_index + 8]
    dt_lst = list(data_bytearray.hex())
    date_time_list = []
    for i in range(0, len(dt_lst), 2):
        # last two bytearrays are the miliseconds and workday, they must be parsed together
        if i != len(dt_lst) - 4:
            if i == 0 and dt_lst[i] == '9':
                date_time_list.append(int('19' + dt_lst[i] + dt_lst[i + 1]))
            elif i == 0 and dt_lst[i] != '9':
                date_time_list.append(int('20' + dt_lst[i] + dt_lst[i + 1]))
            else:
                date_time_list.append(int(dt_lst[i] + dt_lst[i + 1]))
        else:
            date_time_list.append(int(dt_lst[i] + dt_lst[i + 1] + dt_lst[i + 2]))
            break
    date_and_time = datetime(
        date_time_list[0],
        date_time_list[1],
        date_time_list[2],
        date_time_list[3],
        date_time_list[4],
        date_time_list[5],
        date_time_list[6] * micro_to_milli).isoformat(timespec='microseconds')
    return date_and_time


=======
>>>>>>> 302233b8
def parse_specification(db_specification):
    """
    Create a db specification derived from a
    dataview of a db in which the byte layout
    is specified
    """
    parsed_db_specification = OrderedDict()

    for line in db_specification.split('\n'):
        if line and not (line.isspace() or line[0] == '#'):
            index, var_name, _type = line.split('#')[0].split()
            parsed_db_specification[var_name] = (index, _type)

    return parsed_db_specification


class DB:
    """
    Manage a DB bytearray block given a specification
    of the Layout.

    It is possible to have many repetitive instances of
    a specification this is called a "row".

    probably most usecases there is just one row

    db1[0]['testbool1'] = test
    db1.write()   # puts data in plc
    """
    _bytearray = None  # data from plc
    specification = None  # layout of db rows
    row_size = None  # bytes size of a db row
    layout_offset = None  # at which byte in row specification should
    # we start reading the data
    db_offset = None  # at which byte in db should we start reading?

    # first fields could be be status data.
    # and only the last part could be control data
    # now you can be sure you will never overwrite
    # critical parts of db

    def __init__(self, db_number, _bytearray,
                 specification, row_size, size, id_field=None,
                 db_offset=0, layout_offset=0, row_offset=0):

        self.db_number = db_number
        self.size = size
        self.row_size = row_size
        self.id_field = id_field

        self.db_offset = db_offset
        self.layout_offset = layout_offset
        self.row_offset = row_offset

        self._bytearray = _bytearray
        self.specification = specification
        # loop over bytearray. make rowObjects
        # store index of id_field to row objects
        self.index = OrderedDict()
        self.make_rows()

    def make_rows(self):
        id_field = self.id_field
        row_size = self.row_size
        specification = self.specification
        layout_offset = self.layout_offset

        for i in range(self.size):
            # calculate where row in bytearray starts
            db_offset = i * row_size + self.db_offset
            # create a row object
            row = DB_Row(self,
                         specification,
                         row_size=row_size,
                         db_offset=db_offset,
                         layout_offset=layout_offset,
                         row_offset=self.row_offset)

            # store row object
            key = row[id_field] if id_field else i
            if key and key in self.index:
                msg = f'{key} not unique!'
                logger.error(msg)
            self.index[key] = row

    def __getitem__(self, key, default=None):
        return self.index.get(key, default)

    def __iter__(self):
        for key, row in self.index.items():
            yield key, row

    def __len__(self):
        return len(self.index)

    def set_data(self, _bytearray):
        assert (isinstance(_bytearray, bytearray))
        self._bytearray = _bytearray


class DB_Row:
    """
    Provide ROW API for DB bytearray
    """
<<<<<<< HEAD
    _bytearray = None  # data of reference to parent DB
    _specification = None  # row specification
=======
>>>>>>> 302233b8

    def __init__(self, _bytearray, _specification, row_size=0, db_offset=0, layout_offset=0, row_offset=0):

        self.db_offset = db_offset  # start point of row data in db
        self.layout_offset = layout_offset  # start point of row data in layout
        self.row_size = row_size
        self.row_offset = row_offset  # start of writable part of row

        assert (isinstance(_bytearray, (bytearray, DB)))
        self._bytearray = _bytearray
        self._specification = parse_specification(_specification)

    def get_bytearray(self):
        """
        return bytearray from self or DB parent
        """
        if isinstance(self._bytearray, DB):
            return self._bytearray._bytearray
        return self._bytearray

    def export(self):
        """
        export dictionary with values
        """
        data = {}
        for key in self._specification:
            data[key] = self[key]
        return data

    def __getitem__(self, key):
        """
        Get a specific db field
        """
        assert key in self._specification
        index, _type = self._specification[key]
        return self.get_value(index, _type)

    def __setitem__(self, key, value):
        assert key in self._specification
        index, _type = self._specification[key]
        self.set_value(index, _type, value)

    def __repr__(self):

        string = ""
        for var_name, (index, _type) in self._specification.items():
            string = f'{string}\n{var_name:<20} {self.get_value(index, _type):<10}'
        return string

    def unchanged(self, _bytearray):
        if self.get_bytearray() == _bytearray:
            return True
        return False

    def get_offset(self, byte_index):
        """
        Calculate correct beginning position for a row
        the db_offset = row_size * index
        """
        # add float typ to avoid error because of
        # the variable address with decimal point(like 0.0 or 4.0)
        return int(float(byte_index)) - self.layout_offset + self.db_offset

    def get_value(self, byte_index, _type):
        _bytearray = self.get_bytearray()

        if _type == 'BOOL':
            byte_index, bool_index = byte_index.split('.')
            return get_bool(_bytearray, self.get_offset(byte_index),
                            int(bool_index))

        # remove 4 from byte index since
        # first 4 bytes are used by db
        byte_index = self.get_offset(byte_index)

        if _type.startswith('STRING'):
            max_size = re.search(r'\d+', _type).group(0)
            max_size = int(max_size)
            return get_string(_bytearray, byte_index, max_size)

        if _type == 'REAL':
            return get_real(_bytearray, byte_index)

        if _type == 'DWORD':
            return get_dword(_bytearray, byte_index)

        if _type == 'DINT':
            return get_dint(_bytearray, byte_index)

        if _type == 'INT':
            return get_int(_bytearray, byte_index)

        if _type == 'WORD':
            return get_word(_bytearray, byte_index)

        if _type == 'S5TIME':
            data_s5time = get_s5time(_bytearray, byte_index)
            return data_s5time

        if _type == 'DATE_AND_TIME':
            data_dt = get_dt(_bytearray, byte_index)
            return data_dt

        # add these three not implemented data typ to avoid
        # 'Unable to get repr for class<snap7.util.DB_ROW>' error
        if _type == 'TIME':
            return 'read TIME not implemented'

        if _type == 'DATE':
            return 'read DATE not implemented'

        if _type == 'TIME_OF_DAY':
            return 'read TIME_OF_DAY not implemented'

        raise ValueError

    def set_value(self, byte_index, _type, value):
        _bytearray = self.get_bytearray()

        if _type == 'BOOL':
            byte_index, bool_index = byte_index.split('.')
            return set_bool(_bytearray, self.get_offset(byte_index),
                            int(bool_index), value)

        byte_index = self.get_offset(byte_index)

        if _type.startswith('STRING'):
            max_size = re.search(r'\d+', _type).group(0)
            max_size = int(max_size)
            return set_string(_bytearray, byte_index, value, max_size)

        if _type == 'REAL':
            return set_real(_bytearray, byte_index, value)

        if _type == 'DWORD':
            return set_dword(_bytearray, byte_index, value)

        if _type == 'DINT':
            return set_dint(_bytearray, byte_index, value)

        if _type == 'INT':
            return set_int(_bytearray, byte_index, value)

        if _type == 'WORD':
            return set_word(_bytearray, byte_index, value)

        raise ValueError

    def write(self, client):
        """
        Write current data to db in plc
        """
        assert (isinstance(self._bytearray, DB))
        assert (self.row_size >= 0)

        db_nr = self._bytearray.db_number
        offset = self.db_offset
        data = self.get_bytearray()[offset:offset + self.row_size]
        db_offset = self.db_offset

        # indicate start of write only area of row!
        if self.row_offset:
            data = data[self.row_offset:]
            db_offset += self.row_offset

        client.db_write(db_nr, db_offset, data)

    def read(self, client):
        """
        read current data of db row from plc
        """
        assert (isinstance(self._bytearray, DB))
        assert (self.row_size >= 0)
        db_nr = self._bytearray.db_number
        _bytearray = client.db_read(db_nr, self.db_offset, self.row_size)

        data = self.get_bytearray()
        # replace data in bytearray
        for i, b in enumerate(_bytearray):
            data[i + self.db_offset] = b<|MERGE_RESOLUTION|>--- conflicted
+++ resolved
@@ -82,19 +82,11 @@
 
 
 """
-
-<<<<<<< HEAD
 import struct
-=======
->>>>>>> 302233b8
 import logging
 import re
-<<<<<<< HEAD
 from datetime import timedelta, datetime
-=======
-import struct
 from collections import OrderedDict
->>>>>>> 302233b8
 
 logger = logging.getLogger(__name__)
 
@@ -274,7 +266,6 @@
         _bytearray[byte_index + i] = b
 
 
-<<<<<<< HEAD
 def get_s5time(_bytearray, byte_index):
     micro_to_milli = 1000
     data_bytearray = _bytearray[byte_index:byte_index + 2]
@@ -333,8 +324,6 @@
     return date_and_time
 
 
-=======
->>>>>>> 302233b8
 def parse_specification(db_specification):
     """
     Create a db specification derived from a
@@ -439,11 +428,8 @@
     """
     Provide ROW API for DB bytearray
     """
-<<<<<<< HEAD
     _bytearray = None  # data of reference to parent DB
     _specification = None  # row specification
-=======
->>>>>>> 302233b8
 
     def __init__(self, _bytearray, _specification, row_size=0, db_offset=0, layout_offset=0, row_offset=0):
 
