--- conflicted
+++ resolved
@@ -195,12 +195,7 @@
 
         :param block_num: bytearray
         """
-<<<<<<< HEAD
         logger.debug(f"db_upload block_num: {block_num}")
-=======
-        logger.debug("db_upload block_num: %s" % block_num)
->>>>>>> e8e8ddc8
-
         block_type = snap7.snap7types.block_types['DB']
         _buffer = buffer_type()
         size = c_int(sizeof(_buffer))
@@ -256,12 +251,7 @@
         else:
             wordlen = snap7.snap7types.S7WLByte
         type_ = snap7.snap7types.wordlen_to_ctypes[wordlen]
-<<<<<<< HEAD
         logger.debug(f"reading area: {area} dbnumber: {dbnumber} start: {start}: amount {size}: wordlen: {wordlen}")
-=======
-        logger.debug("reading area: %s dbnumber: %s start: %s: amount %s: "
-                     "wordlen: %s" % (area, dbnumber, start, size, wordlen))
->>>>>>> e8e8ddc8
         data = (type_ * size)()
         result = self.library.Cli_ReadArea(self.pointer, area, dbnumber, start,
                                            size, wordlen, byref(data))
@@ -324,12 +314,7 @@
         if not blocktype:
             raise Snap7Exception("The blocktype parameter was invalid")
 
-<<<<<<< HEAD
         logger.debug(f"listing blocks of type: {blocktype} size: {size}")
-=======
-        logger.debug("listing blocks of type: %s size: %s" %
-                     (blocktype, size))
->>>>>>> e8e8ddc8
 
         if size == 0:
             return 0
@@ -353,13 +338,7 @@
 
         if not blocktype:
             raise Snap7Exception("The blocktype parameter was invalid")
-
-<<<<<<< HEAD
         logger.debug(f"retrieving block info for block {db_number} of type {blocktype}")
-=======
-        logger.debug("retrieving block info for block %s of type %s" %
-                     (db_number, blocktype))
->>>>>>> e8e8ddc8
 
         data = TS7BlockInfo()
 
