--- conflicted
+++ resolved
@@ -607,11 +607,7 @@
             second = buffer[0]
         )
 
-<<<<<<< HEAD
     @error_wrap 
-=======
-    @error_wrap
->>>>>>> 30f15a45
     def set_plc_datetime(self, dt):
         """
         Set date and time in PLC
