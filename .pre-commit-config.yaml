--- conflicted
+++ resolved
@@ -21,20 +21,6 @@
       - id: forbid-submodules
       - id: mixed-line-ending
 
-<<<<<<< HEAD
-#  - repo: https://github.com/pre-commit/mirrors-mypy
-#    rev: 'v1.10.0'
-#    hooks:
-#      - id: mypy
-#        additional_dependencies: [types-setuptools, types-click]
-#        files: ^snap7
-
-#  - repo: https://github.com/astral-sh/ruff-pre-commit
-#    rev: 'v0.4.2'
-#hooks:
-#- id: ruff
-#- id: ruff-format
-=======
   - repo: https://github.com/pre-commit/mirrors-mypy
     rev: 'v1.13.0'
     hooks:
@@ -47,5 +33,4 @@
     hooks:
       - id: ruff
       - id: ruff-format
->>>>>>> afd0ae6c
 exclude: "snap7/protocol.py"